--- conflicted
+++ resolved
@@ -1,23 +1,6 @@
 describe('Blockchain', () => {
 
-<<<<<<< HEAD
     it('will verify block transaction limit', (done) => {
-=======
-    beforeEach(function (done) {
-        originalTimeout = jasmine.DEFAULT_TIMEOUT_INTERVAL;
-        jasmine.DEFAULT_TIMEOUT_INTERVAL = 50000;
-        (async function () {
-            // create testing blockchain with only genesis and dummy users
-            testBlockchain = await TestBlockchain.createVolatileTest(0, 10);
-        })().then(done, done.fail);
-    });
-
-    afterEach(function() {
-        jasmine.DEFAULT_TIMEOUT_INTERVAL = originalTimeout;
-    });
-
-    xit('will verify block transaction limit', (done) => {
->>>>>>> c846fae9
         (async function () {
             // Now try to push a block which exceeds the maximum block size
             const testBlockchain = await TestBlockchain.createVolatileTest(0, 10);
@@ -115,170 +98,73 @@
         })().then(done, done.fail);
     });
 
-<<<<<<< HEAD
-    xit('can push and get a valid block, and get the next compact target', (done) => {
-=======
     it('can push 100 blocks with constant difficulty, then increase the difficulty over 10 more blocks', (done) => {
->>>>>>> c846fae9
-        (async function () {
-            const testBlockchain = await TestBlockchain.createVolatileTest(0, 10);
-
-            // This is needed to make sure pushBlock() went through successfully
-            // and wasn't ignored later in the process
-            spyOn(Log, 'd').and.callThrough();
-
-
-            let nextCompactTarget = await testBlockchain.getNextCompactTarget();
-            expect(nextCompactTarget.toString(16)).toBe(BlockUtils.difficultyToCompact(1).toString(16));
+        (async function () {
+            const testBlockchain = await TestBlockchain.createVolatileTest(0, 10);
+
+            let nextTarget = await testBlockchain.getNextTarget();
+            expect(BlockUtils.targetToCompact(nextTarget)).toBe(BlockUtils.difficultyToCompact(1));
 
             let timestamp;
             for (let i = 0; i < 100; ++i) {
                 timestamp = testBlockchain.height * Policy.BLOCK_TIME;
-                const block = await testBlockchain.createBlock(undefined, undefined, undefined, undefined, undefined, undefined, timestamp);
+                const block = await testBlockchain.createBlock({timestamp: timestamp});
                 const hash = await block.hash();
                 const status = await testBlockchain.pushBlock(block);
-                expect(status).toBe(Blockchain.PUSH_OK);
-                expect(Log.d).not.toHaveBeenCalled();
+                expect(status).toBe(FullChain.OK_EXTENDED);
 
                 // Get that same block and check that they're the same
                 const resultBlock = await testBlockchain.getBlock(hash);
                 expect(resultBlock).toBe(block);
             }
 
-            nextCompactTarget = await testBlockchain.getNextCompactTarget();
-            expect(nextCompactTarget.toString(16)).toBe(BlockUtils.difficultyToCompact(1).toString(16));
+            nextTarget = await testBlockchain.getNextTarget();
+            expect(BlockUtils.targetToCompact(nextTarget)).toBe(BlockUtils.difficultyToCompact(1));
 
             // all timestamps are explicitly set to trigger an increase in difficulty after the last block
             for (let i = 0; i < 10; ++i) {
-                const block = await testBlockchain.createBlock(undefined, undefined, undefined, undefined, undefined, undefined, 100 * Policy.BLOCK_TIME + i);
+                const block = await testBlockchain.createBlock({timestamp: 100 * Policy.BLOCK_TIME + i});
                 const hash = await block.hash();
                 const status = await testBlockchain.pushBlock(block);
-                expect(status).toBe(Blockchain.PUSH_OK);
-                expect(Log.d).not.toHaveBeenCalled();
+                expect(status).toBe(FullChain.OK_EXTENDED);
 
                 // Get that same block and check that they're the same
                 const resultBlock = await testBlockchain.getBlock(hash);
                 expect(resultBlock).toBe(block);
             }
 
-            nextCompactTarget = await testBlockchain.getNextCompactTarget();
-            expect(nextCompactTarget.toString(16)).toBe(BlockUtils.difficultyToCompact(1.7266499802397577).toString(16));
-        })().then(done, done.fail);
-    });
-
-    it('can push 100 blocks with constant difficulty, then maximize the difficulty with one block', (done) => {
-        (async function () {
-            // This is needed to make sure pushBlock() went through successfully
-            // and wasn't ignored later in the process
-            spyOn(Log, 'd').and.callThrough();
-
-            let nextCompactTarget = await testBlockchain.getNextCompactTarget();
-            expect(nextCompactTarget.toString(16)).toBe(BlockUtils.difficultyToCompact(1).toString(16));
-
-            let timestamp;
+            nextTarget = await testBlockchain.getNextTarget();
+            expect(BlockUtils.targetToCompact(nextTarget)).toBe(BlockUtils.difficultyToCompact(1.262947183947684));
+        })().then(done, done.fail);
+    });
+
+    it('can push 100 blocks and keep difficulty increasing over each block', (done) => {
+        (async function () {
+            const testBlockchain = await TestBlockchain.createVolatileTest(0, 10);
+
+            let nextTarget = await testBlockchain.getNextTarget();
+            expect(BlockUtils.targetToCompact(nextTarget)).toBe(BlockUtils.difficultyToCompact(1));
+
+            let difficulty = 0;
             for (let i = 0; i < 100; ++i) {
-                timestamp = testBlockchain.height * Policy.BLOCK_TIME;
-                const block = await testBlockchain.createBlock(undefined, undefined, undefined, undefined, undefined, undefined, timestamp);
+                let timestamp = testBlockchain.height * Policy.BLOCK_TIME - 2;
+                const block = await testBlockchain.createBlock({timestamp: timestamp});
                 const hash = await block.hash();
                 const status = await testBlockchain.pushBlock(block);
-                expect(status).toBe(Blockchain.PUSH_OK);
-                expect(Log.d).not.toHaveBeenCalled();
+                expect(status).toBe(FullChain.OK_EXTENDED);
 
                 // Get that same block and check that they're the same
                 const resultBlock = await testBlockchain.getBlock(hash);
                 expect(resultBlock).toBe(block);
+
+                expect(block.difficulty > difficulty).toBe(true);
+                difficulty = block.difficulty;
             }
 
-            nextCompactTarget = await testBlockchain.getNextCompactTarget();
-            expect(nextCompactTarget.toString(16)).toBe(BlockUtils.difficultyToCompact(1).toString(16));
-
-            // Push one last block
-            const block = await testBlockchain.createBlock(undefined, undefined, undefined, undefined, undefined, undefined, 100 * Policy.BLOCK_TIME);
-            const status = await testBlockchain.pushBlock(block);
-            expect(status).toBe(Blockchain.PUSH_OK);
-            expect(Log.d).not.toHaveBeenCalled();
-
-            // Check that the difficulty was increased by one block only
-            nextCompactTarget = await testBlockchain.getNextCompactTarget();
-            expect(nextCompactTarget.toString(16)).toBe(BlockUtils.difficultyToCompact(1.0101111299495984).toString(16));
-        })().then(done, done.fail);
-    });
-
-    it('can push 150 blocks and keep difficulty constant', (done) => {
-    (async function () {
-        // This is needed to make sure pushBlock() went through successfully
-        // and wasn't ignored later in the process
-        spyOn(Log, 'd').and.callThrough();
-
-        let nextCompactTarget = await testBlockchain.getNextCompactTarget();
-        expect(nextCompactTarget.toString(16)).toBe(BlockUtils.difficultyToCompact(1).toString(16));
-
-        // all timestamps are explicitly set to trigger no in- or decrease in difficulty after 100 blocks
-        for (let i = 0; i < 150; ++i) {
-            let timestamp = testBlockchain.height * Policy.BLOCK_TIME;
-
-            const block = await testBlockchain.createBlock(undefined, undefined, undefined, undefined, undefined, undefined, timestamp);
-            const hash = await block.hash();
-            const status = await testBlockchain.pushBlock(block);
-            expect(status).toBe(Blockchain.PUSH_OK);
-            expect(Log.d).not.toHaveBeenCalled();
-
-            // Get that same block and check that they're the same
-            const resultBlock = await testBlockchain.getBlock(hash);
-            expect(resultBlock).toBe(block);
-
-            nextCompactTarget = await testBlockchain.getNextCompactTarget();
-            expect(nextCompactTarget.toString(16)).toBe(BlockUtils.difficultyToCompact(1).toString(16));
-        }
-    })().then(done, done.fail);
-    });
-
-    it('can push 150 blocks and keep difficulty increasing over each block', (done) => {
-        (async function () {
-            // This is needed to make sure pushBlock() went through successfully
-            // and wasn't ignored later in the process
-            spyOn(Log, 'd').and.callThrough();
-
-            let nextCompactTarget = await testBlockchain.getNextCompactTarget();
-            expect(nextCompactTarget.toString(16)).toBe(BlockUtils.difficultyToCompact(1).toString(16));
-
-            // all timestamps are explicitly set to trigger no in- or decrease in difficulty after 100 blocks
-            for (let i = 0; i < 100; ++i) {
-                let timestamp = testBlockchain.height * Policy.BLOCK_TIME - 1;
-
-                const block = await testBlockchain.createBlock(undefined, undefined, undefined, undefined, undefined, undefined, timestamp);
-                const hash = await block.hash();
-                const status = await testBlockchain.pushBlock(block);
-                expect(status).toBe(Blockchain.PUSH_OK);
-                expect(Log.d).not.toHaveBeenCalled();
-
-                // Get that same block and check that they're the same
-                const resultBlock = await testBlockchain.getBlock(hash);
-                expect(resultBlock).toBe(block);
-
-            }
-            nextCompactTarget = await testBlockchain.getNextCompactTarget();
-            expect(nextCompactTarget.toString(16)).toBe(BlockUtils.difficultyToCompact(1.0521146324124835).toString(16));
-
-            for (let i = 0; i < 50; ++i) {
-                let timestamp = testBlockchain.height * Policy.BLOCK_TIME - 2;
-
-                const block = await testBlockchain.createBlock(undefined, undefined, undefined, undefined, undefined, undefined, timestamp);
-                const hash = await block.hash();
-                const status = await testBlockchain.pushBlock(block);
-                expect(status).toBe(Blockchain.PUSH_OK);
-                expect(Log.d).not.toHaveBeenCalled();
-
-                // Get that same block and check that they're the same
-                const resultBlock = await testBlockchain.getBlock(hash);
-                expect(resultBlock).toBe(block);
-            }
-            nextCompactTarget = await testBlockchain.getNextCompactTarget();
-            expect(nextCompactTarget.toString(16)).toBe(BlockUtils.difficultyToCompact(1.0791274504928567).toString(16));
-
-        })().then(done, done.fail);
-    });
-
+            nextTarget = await testBlockchain.getNextTarget();
+            expect(BlockUtils.targetToCompact(nextTarget)).toBe(BlockUtils.difficultyToCompact(1.222654588987314));
+        })().then(done, done.fail);
+    });
 
     it('cannot push blocks with transactions to oneself', (done) => {
         (async function () {
@@ -397,11 +283,7 @@
 
             // Check that the getters return the new expected values
             expect(testBlockchain.head).toBe(block);
-<<<<<<< HEAD
             expect(testBlockchain.totalDifficulty).toBe(4);
-=======
-            expect(testBlockchain.totalWork).toBe(4.020226714409248);
->>>>>>> c846fae9
             expect(testBlockchain.height).toBe(4);
             expect(testBlockchain.headHash.equals(await block.hash())).toBe(true);
 
