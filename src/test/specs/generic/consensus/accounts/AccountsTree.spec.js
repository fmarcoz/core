describe('AccountsTree', () => {
    it('has a 32 bytes root hash', (done) => {
        const account1 = new Account(new Balance(80000, 8));
        const address = Address.unserialize(BufferUtils.fromBase64(Dummy.address1));

        async function test() {
            const tree = await AccountsTree.createVolatile();
            await tree.put(address, account1);

            const root = await tree.root();
            expect(root._obj.byteLength).toEqual(32);
            done();
        }

        test();
    });

    it('can put and get a Balance', (done) => {
        const value = 20;
        const nonce = 2;
        const account1 = new Account(new Balance(value, nonce));
        const address = Address.unserialize(BufferUtils.fromBase64(Dummy.address1));

        async function test() {
            const tree = await AccountsTree.createVolatile();
            await tree.put(address, account1);

            const account2 = await tree.get(address);

            expect(account2).not.toBeUndefined();
            expect(account2.balance).not.toBeUndefined();
            expect(account2.balance.value).toEqual(value);
            expect(account2.balance.nonce).toEqual(nonce);
            done();
        }

        test();
    });

    it('can put and get multiple Balances', (done) => {
        const value1 = 8;
        const nonce1 = 8;
        const account1 = new Account(new Balance(value1, nonce1));
        const address1 = Address.unserialize(BufferUtils.fromBase64(Dummy.address1));

        const value2 = 88;
        const nonce2 = 88;
        const account2 = new Account(new Balance(value2, nonce2));
        const address2 = Address.unserialize(BufferUtils.fromBase64(Dummy.address2));

        const value3 = 88888888;
        const nonce3 = 88888888;
        const account3 = new Account(new Balance(value3, nonce3));
        const address3 = Address.unserialize(BufferUtils.fromBase64(Dummy.address3));

        async function test() {
            const tree = await AccountsTree.createVolatile();

            await tree.put(address1, account1);
            await tree.put(address2, account2);
            await tree.put(address3, account3);

            const accountTest1 = await tree.get(address1);
            expect(accountTest1).not.toBeUndefined();
            expect(accountTest1.balance).not.toBeUndefined();
            expect(accountTest1.balance.value).toEqual(value1);
            expect(accountTest1.balance.nonce).toEqual(nonce1);

            const accountTest2 = await tree.get(address2);
            expect(accountTest2).not.toBeUndefined();
            expect(accountTest2.balance).not.toBeUndefined();
            expect(accountTest2.balance.value).toEqual(value2);
            expect(accountTest2.balance.nonce).toEqual(nonce2);

            const accountTest3 = await tree.get(address3);
            expect(accountTest3).not.toBeUndefined();
            expect(accountTest3.balance).not.toBeUndefined();
            expect(accountTest3.balance.value).toEqual(value3);
            expect(accountTest3.balance.nonce).toEqual(nonce3);

            done();
        }

        test();
    });

    it('root hash is invariant to history', (done) => {
        const account1 = new Account(new Balance(80000, 8));
        const account2 = new Account(new Balance(8000000, 8));
        const address = Address.unserialize(BufferUtils.fromBase64(Dummy.address1));

        async function test() {
            const tree = await AccountsTree.createVolatile();

            await tree.put(address, account1);
            const state1 = await tree.root();

            await tree.put(address, account2);
            const state2 = await tree.root();
            expect(state2.toBase64()).not.toBe(state1.toBase64());

            await tree.put(address, account1);
            const state3 = await tree.root();
            expect(state3.toBase64()).toBe(state1.toBase64());

            done();
        }

        test();
    });

    it('root hash is invariant to insertion order', (done) => {
<<<<<<< HEAD
        const value1 = 8;
        const nonce1 = 8;
        const account1 = new Account(new Balance(value1, nonce1));
        const address1 = Address.unserialize(BufferUtils.fromBase64(Dummy.address1));

        const value2 = 88;
        const nonce2 = 88;
        const account2 = new Account(new Balance(value2, nonce2));
        const address2 = Address.unserialize(BufferUtils.fromBase64(Dummy.address2));

        const value3 = 88888888;
        const nonce3 = 88888888;
=======
        const balance = new Balance(8, 8);
        const balanceReset = new Balance(0, 0);

        const address1 = Address.unserialize(BufferUtils.fromBase64(Dummy.address1));
        const address2 = Address.unserialize(BufferUtils.fromBase64(Dummy.address2));
>>>>>>> e92aa39c
        const address3 = Address.unserialize(BufferUtils.fromBase64(Dummy.address3));

        async function test() {
            const tree = await AccountsTree.createVolatile();

            // order1
<<<<<<< HEAD
            await tree.put(address1, account1);
            await tree.put(address2, account1);
            await tree.put(address3, account1);
=======
            await tree.put(address1, balance);
            await tree.put(address2, balance);
            await tree.put(address3, balance);
>>>>>>> e92aa39c
            const state1 = await tree.root();


            // "reset"
<<<<<<< HEAD
            await tree.put(address1, account2);
            await tree.put(address3, account2);
            await tree.put(address2, account2);
            // order2
            await tree.put(address1, account1);
            await tree.put(address3, account1);
            await tree.put(address2, account1);
=======
            await tree.put(address1, balanceReset);
            await tree.put(address3, balanceReset);
            await tree.put(address2, balanceReset);
            // order2
            await tree.put(address1, balance);
            await tree.put(address3, balance);
            await tree.put(address2, balance);
>>>>>>> e92aa39c
            const state2 = await tree.root();


            // "reset"
<<<<<<< HEAD
            await tree.put(address1, account2);
            await tree.put(address3, account2);
            await tree.put(address2, account2);
            // order3
            await tree.put(address2, account1);
            await tree.put(address1, account1);
            await tree.put(address3, account1);
=======
            await tree.put(address1, balanceReset);
            await tree.put(address3, balanceReset);
            await tree.put(address2, balanceReset);
            // order3
            await tree.put(address2, balance);
            await tree.put(address1, balance);
            await tree.put(address3, balance);
>>>>>>> e92aa39c
            const state3 = await tree.root();


            // "reset"
<<<<<<< HEAD
            await tree.put(address1, account2);
            await tree.put(address3, account2);
            await tree.put(address2, account2);
            // order4
            await tree.put(address2, account1);
            await tree.put(address3, account1);
            await tree.put(address1, account1);
=======
            await tree.put(address1, balanceReset);
            await tree.put(address3, balanceReset);
            await tree.put(address2, balanceReset);
            // order4
            await tree.put(address2, balance);
            await tree.put(address3, balance);
            await tree.put(address1, balance);
>>>>>>> e92aa39c
            const state4 = await tree.root();

            expect(state2.toBase64()).toBe(state1.toBase64());
            expect(state3.toBase64()).toBe(state1.toBase64());
            expect(state4.toBase64()).toBe(state1.toBase64());

            done();
        }

        test();
    });


    it('root hash is invariant to insertion order (test 2)', (done) => {
        const value1 = 8;
        const nonce1 = 8;
        const balance1 = new Balance(value1, nonce1);
        const address1 = Address.unserialize(BufferUtils.fromBase64(Dummy.address1));

        const value2 = 88;
        const nonce2 = 88;
        const balance2 = new Balance(value2, nonce2);
        const address2 = Address.unserialize(BufferUtils.fromBase64(Dummy.address2));

        async function test() {
            let accounts = await Accounts.createVolatile();

            // order1
            await accounts.commitBlock(Block.GENESIS);
            await accounts._tree.put(address1, balance1);
            await accounts._tree.put(address2, balance2);
            const state1 = await accounts._tree.root();


            // "reset"
            accounts = await Accounts.createVolatile();

            // order2
            await accounts.commitBlock(Block.GENESIS);
            await accounts._tree.put(address2, balance2);
            await accounts._tree.put(address1, balance1);
            const state2 = await accounts._tree.root();


            expect(state2.toBase64()).toBe(state1.toBase64());

            done();
        }

        test();
    });


    it('can handle concurrency', (done) => {
        const value1 = 8;
        const nonce1 = 8;
        const account1 = new Account(new Balance(value1, nonce1));
        const address1 = Address.unserialize(BufferUtils.fromBase64(Dummy.address1));

        const value2 = 88;
        const nonce2 = 88;
        const account2 = new Account(new Balance(value2, nonce2));
        const address2 = Address.unserialize(BufferUtils.fromBase64(Dummy.address2));

        const value3 = 88888888;
        const nonce3 = 88888888;
        const account3 = new Account(new Balance(value3, nonce3));
        const address3 = Address.unserialize(BufferUtils.fromBase64(Dummy.address3));

        async function test() {
            const tree = await AccountsTree.createVolatile();

            await Promise.all([
                tree.put(address1, account1),
                tree.put(address2, account2),
                tree.put(address3, account3)
            ]);

            const accountTest1 = await tree.get(address1);
            expect(accountTest1).not.toBeUndefined();
            expect(accountTest1.balance).not.toBeUndefined();
            expect(accountTest1.balance.value).toEqual(value1);
            expect(accountTest1.balance.nonce).toEqual(nonce1);

            const accountTest2 = await tree.get(address2);
            expect(accountTest2).not.toBeUndefined();
            expect(accountTest2.balance).not.toBeUndefined();
            expect(accountTest2.balance.value).toEqual(value2);
            expect(accountTest2.balance.nonce).toEqual(nonce2);

            const accountTest3 = await tree.get(address3);
            expect(accountTest3).not.toBeUndefined();
            expect(accountTest3.balance).not.toBeUndefined();
            expect(accountTest3.balance.value).toEqual(value3);
            expect(accountTest3.balance.nonce).toEqual(nonce3);

            done();

            //TODO: remove await from tree.get call
        }

        test();
    });

    it('represents the inital balance of an account implicitly', (done) => {
        // Balance { value:0, nonce:0 } may not be stored explicitly

        async function test() {
            const tree = await AccountsTree.createVolatile();

            const value1 = 8;
            const nonce1 = 8;
            const account1 = new Account(new Balance(value1, nonce1));
            const address1 = Address.unserialize(BufferUtils.fromBase64(Dummy.address1));

            const value2 = 88;
            const nonce2 = 88;
            const account2 = new Account(new Balance(value2, nonce2));
            const address2 = Address.unserialize(BufferUtils.fromBase64(Dummy.address2));


            await tree.put(address1, account1);
            const root1 = await tree.root();

            await tree.put(address2, account2);
            await tree.put(address2, new Account(new Balance(0, 0)));

            const root2 = await tree.root();
            expect(root2.toBase64()).toEqual(root1.toBase64());

            done();
        }

        test();
    });

    it('can merge nodes while pruning', (done) => {
        // Balance { value:0, nonce:0 } may not be stored explicitly

        async function test() {
            const tree = await AccountsTree.createVolatile();

            const address1 = new Address(new Uint8Array([1, 2, 3, 4, 5, 6, 7, 8, 9, 10, 11, 12, 13, 14, 15, 16, 17, 18, 19, 20]));
            const address2 = new Address(new Uint8Array([1, 3, 3, 4, 5, 6, 7, 8, 9, 10, 11, 12, 13, 14, 15, 16, 17, 18, 19, 20]));
            const address3 = new Address(new Uint8Array([1, 3, 4, 4, 5, 6, 7, 8, 9, 10, 11, 12, 13, 14, 15, 16, 17, 18, 19, 20]));

            await tree.put(address1, new Balance(50, 0));
            const root1 = await tree.root();

            await tree.put(address2, new Balance(50, 0));
            await tree.put(address3, new Balance(50, 0));
            await tree.put(address2, new Balance(0, 0));
            await tree.put(address3, new Balance(0, 0));

            const root2 = await tree.root();
            expect(root2.toBase64()).toEqual(root1.toBase64());

            done();
        }

        test();
    });

});<|MERGE_RESOLUTION|>--- conflicted
+++ resolved
@@ -110,54 +110,24 @@
     });
 
     it('root hash is invariant to insertion order', (done) => {
-<<<<<<< HEAD
-        const value1 = 8;
-        const nonce1 = 8;
-        const account1 = new Account(new Balance(value1, nonce1));
-        const address1 = Address.unserialize(BufferUtils.fromBase64(Dummy.address1));
-
-        const value2 = 88;
-        const nonce2 = 88;
-        const account2 = new Account(new Balance(value2, nonce2));
-        const address2 = Address.unserialize(BufferUtils.fromBase64(Dummy.address2));
-
-        const value3 = 88888888;
-        const nonce3 = 88888888;
-=======
         const balance = new Balance(8, 8);
         const balanceReset = new Balance(0, 0);
 
         const address1 = Address.unserialize(BufferUtils.fromBase64(Dummy.address1));
         const address2 = Address.unserialize(BufferUtils.fromBase64(Dummy.address2));
->>>>>>> e92aa39c
         const address3 = Address.unserialize(BufferUtils.fromBase64(Dummy.address3));
 
         async function test() {
             const tree = await AccountsTree.createVolatile();
 
             // order1
-<<<<<<< HEAD
-            await tree.put(address1, account1);
-            await tree.put(address2, account1);
-            await tree.put(address3, account1);
-=======
             await tree.put(address1, balance);
             await tree.put(address2, balance);
             await tree.put(address3, balance);
->>>>>>> e92aa39c
             const state1 = await tree.root();
 
 
             // "reset"
-<<<<<<< HEAD
-            await tree.put(address1, account2);
-            await tree.put(address3, account2);
-            await tree.put(address2, account2);
-            // order2
-            await tree.put(address1, account1);
-            await tree.put(address3, account1);
-            await tree.put(address2, account1);
-=======
             await tree.put(address1, balanceReset);
             await tree.put(address3, balanceReset);
             await tree.put(address2, balanceReset);
@@ -165,20 +135,10 @@
             await tree.put(address1, balance);
             await tree.put(address3, balance);
             await tree.put(address2, balance);
->>>>>>> e92aa39c
             const state2 = await tree.root();
 
 
             // "reset"
-<<<<<<< HEAD
-            await tree.put(address1, account2);
-            await tree.put(address3, account2);
-            await tree.put(address2, account2);
-            // order3
-            await tree.put(address2, account1);
-            await tree.put(address1, account1);
-            await tree.put(address3, account1);
-=======
             await tree.put(address1, balanceReset);
             await tree.put(address3, balanceReset);
             await tree.put(address2, balanceReset);
@@ -186,20 +146,10 @@
             await tree.put(address2, balance);
             await tree.put(address1, balance);
             await tree.put(address3, balance);
->>>>>>> e92aa39c
             const state3 = await tree.root();
 
 
             // "reset"
-<<<<<<< HEAD
-            await tree.put(address1, account2);
-            await tree.put(address3, account2);
-            await tree.put(address2, account2);
-            // order4
-            await tree.put(address2, account1);
-            await tree.put(address3, account1);
-            await tree.put(address1, account1);
-=======
             await tree.put(address1, balanceReset);
             await tree.put(address3, balanceReset);
             await tree.put(address2, balanceReset);
@@ -207,7 +157,6 @@
             await tree.put(address2, balance);
             await tree.put(address3, balance);
             await tree.put(address1, balance);
->>>>>>> e92aa39c
             const state4 = await tree.root();
 
             expect(state2.toBase64()).toBe(state1.toBase64());
